--- conflicted
+++ resolved
@@ -2,11 +2,8 @@
 // Licensed under the Apache License, Version 2.0. See LICENSE in the project root for license information.
 
 using Duende.AccessTokenManagement;
-<<<<<<< HEAD
 using Duende.AccessTokenManagement.Implementation;
-=======
 using Duende.AccessTokenManagement.OTel;
->>>>>>> a953419c
 using Microsoft.Extensions.Caching.Distributed;
 using Microsoft.Extensions.DependencyInjection.Extensions;
 using Microsoft.Extensions.Logging;
@@ -68,12 +65,9 @@
 
         services.AddHttpClient(ClientCredentialsTokenManagementDefaults.BackChannelHttpClientName);
 
-<<<<<<< HEAD
         services.TryAddTransient<IClientCredentialsCacheKeyGenerator, DefaultClientCredentialsCacheKeyGenerator>();
         services.TryAddTransient<IDPoPNonceStoreKeyGenerator, DPoPNonceStoreKeyGenerator>();
-=======
         services.AddSingleton<AccessTokenManagementMetrics>();
->>>>>>> a953419c
 
         return new ClientCredentialsTokenManagementBuilder(services);
     }
