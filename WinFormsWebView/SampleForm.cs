--- conflicted
+++ resolved
@@ -15,23 +15,10 @@
         private OidcClient _oidcClient;
         private HttpClient _apiClient;
 
-        string _authority = "https://demo.identityserver.io";
-        string api = "https://api.identityserver.io/identity";
-
         public SampleForm()
         {
             InitializeComponent();
 
-<<<<<<< HEAD
-            var options = new OidcClientOptions(
-                _authority, 
-                "native.hybrid", 
-                "", 
-                "openid email api offline_access",
-                "http://localhost/winforms.client", 
-                new WinFormsWebView());
-            options.UseFormPost = true;
-=======
             var options = new OidcClientOptions
             {
                 Authority = "https://demo.identityserver.io",
@@ -41,7 +28,6 @@
 
                 Browser = new WinFormsWebView()
             };
->>>>>>> e56e4d43
 
             _oidcClient = new OidcClient(options);
         }
@@ -74,17 +60,8 @@
 
                 OtherDataDisplay.Text = sb.ToString();
 
-<<<<<<< HEAD
-                _apiClient = new HttpClient(result.Handler);
-                _apiClient.BaseAddress = new Uri("https://api.identityserver.io/");
-            }
-            else
-            {
-                MessageBox.Show(this, result.Error, "Login", MessageBoxButtons.OK, MessageBoxIcon.Error);
-=======
                 _apiClient = new HttpClient(result.RefreshTokenHandler);
                 _apiClient.BaseAddress = new Uri("https://api.identityserver.io/");
->>>>>>> e56e4d43
             }
         }
 
