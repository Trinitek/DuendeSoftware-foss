--- conflicted
+++ resolved
@@ -17,13 +17,8 @@
         <PackageReference Include="Duende.IdentityServer" Version="$(IdentityServerVersion)" />
         
         <PackageReference Include="Microsoft.NET.Test.Sdk" Version="17.9.0" />
-<<<<<<< HEAD
         <PackageReference Include="xunit" Version="2.8.1" />
-        <PackageReference Include="xunit.runner.visualstudio" Version="2.8.0">
-=======
-        <PackageReference Include="xunit" Version="2.8.0" />
         <PackageReference Include="xunit.runner.visualstudio" Version="2.8.1">
->>>>>>> 662f746f
             <IncludeAssets>runtime; build; native; contentfiles; analyzers; buildtransitive</IncludeAssets>
             <PrivateAssets>all</PrivateAssets>
         </PackageReference>
