﻿// Copyright (c) Brock Allen & Dominick Baier. All rights reserved.
// Licensed under the Apache License, Version 2.0. See LICENSE in the project root for license information.

using System.Text.Json;
using System.Text.Json.Serialization;
using System.Text.Json.Serialization.Metadata;

namespace IdentityModel.OidcClient.Infrastructure
{
    /// <summary>
    /// Helper to JSON serialize object data for logging.
    /// </summary>
    public static class LogSerializer
    {
        /// <summary>
        /// Allows log serialization to be disabled, for example, for platforms
        /// that don't support serialization of arbitarary objects to JSON.
        /// </summary>
        public static bool Enabled = true;

        static readonly JsonSerializerOptions JsonOptions = new JsonSerializerOptions()
<<<<<<< HEAD
		{
#pragma warning disable SYSLIB0020 // Type or member is obsolete
			IgnoreNullValues = true,
#pragma warning restore SYSLIB0020 // Type or member is obsolete
			WriteIndented = true
=======
        {
            DefaultIgnoreCondition = JsonIgnoreCondition.WhenWritingNull,
            WriteIndented = true
>>>>>>> d5dac523
        };

        static LogSerializer()
        {
            JsonOptions.Converters.Add(new JsonStringEnumConverter());
        }

        /// <summary>
        /// Serializes the specified object.
        /// </summary>
        /// <param name="logObject">The object.</param>
        /// <returns></returns>
        public static string Serialize<T>(T logObject)
        {
            return Enabled ?
                JsonSerializer.Serialize(logObject, (JsonTypeInfo<T>)SourceGenerationContext.Default.GetTypeInfo(typeof(T))) :
                "Logging has been disabled";
		}
    }
}<|MERGE_RESOLUTION|>--- conflicted
+++ resolved
@@ -19,17 +19,9 @@
         public static bool Enabled = true;
 
         static readonly JsonSerializerOptions JsonOptions = new JsonSerializerOptions()
-<<<<<<< HEAD
-		{
-#pragma warning disable SYSLIB0020 // Type or member is obsolete
-			IgnoreNullValues = true,
-#pragma warning restore SYSLIB0020 // Type or member is obsolete
-			WriteIndented = true
-=======
         {
             DefaultIgnoreCondition = JsonIgnoreCondition.WhenWritingNull,
             WriteIndented = true
->>>>>>> d5dac523
         };
 
         static LogSerializer()
