--- conflicted
+++ resolved
@@ -41,13 +41,8 @@
     <ItemGroup>
         <PackageReference Include="minver" Version="4.3.0" PrivateAssets="All" />
 
-<<<<<<< HEAD
         <PackageReference Include="System.IdentityModel.Tokens.Jwt" Version="7.3.1" />
-        <PackageReference Include="Microsoft.Extensions.Logging" Version="6.0.0" />
-=======
-        <PackageReference Include="System.IdentityModel.Tokens.Jwt" Version="6.30.0" />
         <PackageReference Include="Microsoft.Extensions.Logging.Abstractions" Version="8.0.0" />
->>>>>>> 9b017ae8
         <PackageReference Include="Microsoft.SourceLink.GitHub" Version="1.1.1" PrivateAssets="All" />
     </ItemGroup>
     
